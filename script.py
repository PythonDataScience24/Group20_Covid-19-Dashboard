import pandas as pd
import numpy as np
import dash
from dash import dcc, html
from dash.dependencies import Input, Output
import plotly.graph_objs as go
import plotly.express as px

# Define global variables
df = None
app = dash.Dash(__name__)

# Constants
data_path = './data/WHO-COVID-19-global-data.csv'
region_data_path = './data/region.csv'
population_data_path = './data/populations.csv'
population_normalizer = 1000000


def import_data():
    # Import the covid 19 data from WHO-COVID-19-global-data.csv
    df = pd.read_csv(data_path)

    # We need the 3-letter code to join with the population data
    # Get 3-letter country code from 'regions.csv', data from a previous exercise.
    regions = pd.read_csv(region_data_path)

    # Get population per country from a manual CSV export from the World Bank:
    # https://databank.worldbank.org/source/population-estimates-and-projections#
    # For simplicity, use a static population number: the average population between 2019 and 2021
    population = pd.read_csv(population_data_path)

    return df, regions, population


def preprocess_data(df, regions, population):
    df['Date_reported'] = pd.to_datetime(df['Date_reported'])
    df = pd.merge(df, regions[['alpha-2', 'alpha-3']], left_on='Country_code', right_on='alpha-2')
    population['population'] = np.divide(
        (population['2019 [YR2019]'] + population['2020 [YR2020]'] + population['2021 [YR2021]']), 3.0)
    df = pd.merge(df, population[['Country Code', 'population']], left_on='alpha-3', right_on='Country Code')
    # Replace missing values by 0
    df = df.fillna(0)
    # Drop unnecessary columns
    df = df.drop(columns=['alpha-2', 'alpha-3', 'Country Code'])
    

    return df


def calculate_rt(df):
    """
    Calculate Rt numbers for each country.

    Parameter:
        df (DataFrame): df containing Covid19 data

    Returns :
        df (DataFrame): df with calculated rt number
    """
    # Use the approximation: Rt = n(t) / n(t-1), where n(t) is new infected at time t. The approximation is from:
    # https://medium.com/@m.pierini/time-varying-reproduction-number-rt-theory-and-python-implementation-part-i-basics-and-epiestim-99ea5fc30f51
    df['Rt'] = df['New_cases'] / df['New_cases'].shift(1)

    # Fill rt for new occurrences with number rt number of next day (possible changing approach later)
    df.loc[df['Rt'] == np.inf, 'Rt'] = df['Rt'].shift(-1)  # different approach df['New_cases'] to be determined later

    if df['New_cases'].iloc[0] != 0:
        df['Rt'].iloc[0] = df['Rt'].iloc[1]

    # Fill rest with 0
    df['Rt'] = df['Rt'].fillna(0)

    return df


def calculate_deaths_per_cases(df):
    df['deaths_per_cases'] = df['Cumulative_deaths'] / df['Cumulative_cases']
    df['deaths_per_cases'] = df['deaths_per_cases'].fillna(0)
    return df


def calc_stats(df, for_whom):
    """
    Calculate stats related to COVID-19 cases and deaths.

    Parameters:
        df (DataFrame): df containing COVID-19 data.
        for_whom (str): column to group the data for calculation

    Returns:
        df (DataFrame): original df with calculated stats
        df_norm (DataFrame): df with normalized data for stats 3 and 5.
    """
    # Compute deaths per cases (stat 1)
    df = calculate_deaths_per_cases(df)

    # Number of cases (stat 2) is the column 'New_cases' and number of deaths (stat 4) is the column 'New_deaths'

    # Compute rt number (stat 6)
    df['Rt'] = 0
    df = df.groupby(for_whom, group_keys=True).apply(calculate_rt)

    # Create a new dataframe for normalized data for stats 3 and 5
    df_norm = normalize(df)
    return df, df_norm


def normalize(df):
    """
    Normalizes the data according to population size and scales it up to cases or deaths per 1000000 inhabitants.
    Important for statistics 3 and 5.

    Parameter:
        df (Dataframe): df containing Covid19 data

    Returns:
        df_norm (Dataframe): df with normalized Case numbers and deaths per 1000000
    """
    df_norm = df.copy()
    cols_normalize = ['New_cases', 'Cumulative_cases', 'New_deaths', 'Cumulative_deaths']

    df_norm[cols_normalize] = df_norm[cols_normalize].div(df_norm['population'], axis=0) * population_normalizer

    return df_norm

def generate_line_plot(df, selected_countries, data_col):
        """
        Creates a line graph illustrating the development of a specified data column 
        (e.g. Cases, Deaths) over a period of time.

        Parameters:
        - df (dataframe) : dataframe containing values within date range
        - selected_countries (list): list of countries for which the user selected
        - data_col (str): name of the column for which values the line graph will be plotted

        Returns:
        - fig (plotly.graph_objects.Figure): line graph showing development of value in specified column
        """

        fig = go.Figure()
        # Sets name for graph title and axis title
        name_of_graph = data_col.replace('_', ' ').replace('New ', '').capitalize()
        

        # Adds for every selected country a line
        for country in selected_countries:
            selected_country_data  = df[df['level_0'] == country]
            fig.add_trace(go.Scatter(x=selected_country_data['Date_reported'], y=selected_country_data[data_col], mode='lines', name=country))

        # Sets the title and the axis titles of the graph
        fig.update_layout(title=f'{name_of_graph} by Country', yaxis_title=f'# of {name_of_graph}')
        return fig

def append_dataframes(df, df_regions):
    """
    Appends two dataframes containing Covid data for countries and regions.

        Parameters:
        - df (dataframe) : dataframe containing Covid data for the countries
        - df_regions (dataframe) : dataframe containing Covid data for the regions

        Returns:
        - df (dataframe) : dataframe containing Covid data for the countries and regions
    """
    # Appends the two dataframes together
    df = df.set_index(['Country', 'Date_reported'])
    df_regions = df_regions.reset_index(level=[1])
    df = df._append(df_regions)

    # Flattens the dataframe
    df = df.reset_index()
    return df

def main():
    global df  # Define df as global variable
    # Import the data
    df, regions, population = import_data()

    # Preprocess data
    df = preprocess_data(df, regions, population)

    # Compute stats for countries
    df, df_norm = calc_stats(df, 'Country')

    # Compute stats for regions in separate dataframes
    columns_to_sum = ['New_cases', 'Cumulative_cases', 'New_deaths', 'Cumulative_deaths', 'population']

    df_regions = df.groupby(['WHO_region', 'Date_reported'])[columns_to_sum].sum()
    df_regions, df_regions_norm = calc_stats(df_regions, 'WHO_region')

    # Append dataframes for countries and regions
    df = append_dataframes(df, df_regions)


    # Initialize Dash app
    app.layout = html.Div([
        html.H1('Covid-19'),
        html.Div(
        [   html.Label('Select Country'),
            dcc.Dropdown(
            id='country-dropdown',
<<<<<<< HEAD
            options=[{'label': country, 'value': country} for country in df['Country'].unique()],
            value='Switzerland',  # Default value
            multi=True
        )
=======
            options=[{'label': country, 'value': country} for country in df['level_0'].unique()],
            value=['Switzerland'],  # Default value
            multi=True
        ),
            html.Label('Select timeframe: '),
            dcc.DatePickerRange(
                id='date-picker',
                start_date=df['Date_reported'].min(),
                end_date=df['Date_reported'].max(),
                display_format='MM/YYYY',)
                

        ], id='control-container', style={'display': 'flex', 'flex-direction': 'row'}),
        
        html.Div([
            dcc.Graph(id='cases-graph'),
            dcc.Graph(id='deaths-graph'),
        ], style={'display': 'flex', 'flex-direction': 'row'}),
>>>>>>> 0cda3474
    ])


    @app.callback(
        [Output('cases-graph', 'figure'),
         Output('deaths-graph', 'figure')],
        [Input('country-dropdown', 'value'),
         Input('date-picker', 'start_date'),
         Input('date-picker', 'end_date')]
    )
<<<<<<< HEAD
    def update_graph(selected_country):
        # Filter data for the selected country
        selected_country_data = df[df['Country'].isin(selected_country)]

        # Create traces for New Cases and New Deaths
        traces=[]
        for country in selected_country:
            country_data = selected_country_data[selected_country_data['Country']==country]
            traces.append(go.Scatter(x=country_data['Date_reported'], y=country_data['New_cases'],
                            mode='lines', name='New Cases', line=dict(color='blue'))
            traces.append(go.Scatter(x=selected_country_data['Date_reported'], y=selected_country_data['New_deaths'],
                            mode='lines', name='New Deaths', line=dict(color='red'))
=======
    def update_graphs(selected_countries, start_date, end_date):
        # filter so only within given time range cases and deaths computed 
        df_filtered = df[(df['Date_reported'] >= start_date) & (df['Date_reported'] <= end_date)]
>>>>>>> 0cda3474

        # graph showing number of cases over selected time period
        fig_cases = generate_line_plot(df_filtered, selected_countries, "New_cases")

        # graph showing number of deaths over selected time period
        fig_deaths = generate_line_plot(df_filtered, selected_countries, "New_deaths")

        return fig_cases, fig_deaths

    # Run the app
    app.run_server(debug=True)


# Call main function
if __name__ == '__main__':
    main()<|MERGE_RESOLUTION|>--- conflicted
+++ resolved
@@ -200,12 +200,6 @@
         [   html.Label('Select Country'),
             dcc.Dropdown(
             id='country-dropdown',
-<<<<<<< HEAD
-            options=[{'label': country, 'value': country} for country in df['Country'].unique()],
-            value='Switzerland',  # Default value
-            multi=True
-        )
-=======
             options=[{'label': country, 'value': country} for country in df['level_0'].unique()],
             value=['Switzerland'],  # Default value
             multi=True
@@ -224,7 +218,6 @@
             dcc.Graph(id='cases-graph'),
             dcc.Graph(id='deaths-graph'),
         ], style={'display': 'flex', 'flex-direction': 'row'}),
->>>>>>> 0cda3474
     ])
 
 
@@ -235,24 +228,9 @@
          Input('date-picker', 'start_date'),
          Input('date-picker', 'end_date')]
     )
-<<<<<<< HEAD
-    def update_graph(selected_country):
-        # Filter data for the selected country
-        selected_country_data = df[df['Country'].isin(selected_country)]
-
-        # Create traces for New Cases and New Deaths
-        traces=[]
-        for country in selected_country:
-            country_data = selected_country_data[selected_country_data['Country']==country]
-            traces.append(go.Scatter(x=country_data['Date_reported'], y=country_data['New_cases'],
-                            mode='lines', name='New Cases', line=dict(color='blue'))
-            traces.append(go.Scatter(x=selected_country_data['Date_reported'], y=selected_country_data['New_deaths'],
-                            mode='lines', name='New Deaths', line=dict(color='red'))
-=======
     def update_graphs(selected_countries, start_date, end_date):
         # filter so only within given time range cases and deaths computed 
         df_filtered = df[(df['Date_reported'] >= start_date) & (df['Date_reported'] <= end_date)]
->>>>>>> 0cda3474
 
         # graph showing number of cases over selected time period
         fig_cases = generate_line_plot(df_filtered, selected_countries, "New_cases")
